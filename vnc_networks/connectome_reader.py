#!/usr/bin/env python3
"""
Definition of the ConnectomeReader class.
Class defining the methods and labels to read different connectomes.

Each instance also redefines the generic NeuronAttribute and NeuronClass
data types to the specific ones of the connectome.
"""

import os
import typing
from abc import ABC, abstractmethod
from typing import Optional

import numpy as np
import pandas as pd

from . import params
from .params import BodyId, NeuronAttribute, NeuronClass, SelectionDict


# --- Parent class, abstract --- #
class ConnectomeReader(ABC):
    # Names of common properties
    # these get overwritten by custom connectomes which use different names
    _body_id = "body_id"
    _syn_id = "syn_id"
    _start_bid = "start_bid"
    _end_bid = "end_bid"
    _syn_count = "syn_count"
    _nt_type = "nt_type"
    _nt_proba = "nt_proba"
    _class_1 = "class_1"
    _class_2 = "class_2"
    _name = "name"
    _side = "side"
    _neuropil = "neuropil"
    _hemilineage = "hemilineage"
    _size = "size"
    _position = "position"
    _location = "location"
    _target = "target"

    # Names of neuron types
    # these get overwritten by custom connectomes which use different names
    _sensory = "sensory"
    _motor = "motor"
    _ascending = "ascending"
    _descending = "descending"

    def __init__(self, connectome_name: str, connectome_version: str):
        self.connectome_name = connectome_name
        self.connectome_version = connectome_version

        # specific namefields
        self._load_specific_namefields()
        self._load_specific_neuron_classes()
        self._load_data_directories()
        self._create_output_directories()

    def _create_output_directories(self):
        """
        Creates the directories where data is stored.
        """
        # preprocessed data saving
        preprocessing_dir = params.PREPROCESSED_DATA_DIR
        self._neuron_save_dir = os.path.join(
            preprocessing_dir, self.connectome_name, self.connectome_version, "neurons"
        )
        os.makedirs(self._neuron_save_dir, exist_ok=True)
        self._connections_save_dir = os.path.join(
            preprocessing_dir,
            self.connectome_name,
            self.connectome_version,
            "connections",
        )
        os.makedirs(self._connections_save_dir, exist_ok=True)

        # data saving directories
        processed_dir = params.PROCESSED_DATA_DIR
        self._data_save_dir = os.path.join(
            processed_dir, self.connectome_name, self.connectome_version
        )
        os.makedirs(self._data_save_dir, exist_ok=True)

        plots_dir = params.FIG_DIR
        self._plot_save_dir = os.path.join(
            plots_dir, self.connectome_name, self.connectome_version
        )
        os.makedirs(self._plot_save_dir, exist_ok=True)

    # ----- virtual private methods -----
    @abstractmethod
    def _load_specific_namefields(self): ...

    @abstractmethod
    def _load_specific_neuron_classes(self): ...

    @abstractmethod
    def _load_data_directories(self): ...

    @abstractmethod
    def _get_traced_bids(self) -> list[BodyId]:
        """
        Get the body ids of the traced neurons.
        """
        ...

    @abstractmethod
    def _load_connections(self) -> pd.DataFrame:
        """
        Load the connections of the connectome.
        """
        ...

    # ----- public methods -----
    # --- abstract methods
    @abstractmethod
    def get_synapse_df(self, body_id: BodyId | int) -> pd.DataFrame:
        """
        Get the locations of the synapses.
        """
        ...

    @abstractmethod
    def get_synapse_neuropil(
        self,
        synapse_ids: list[int],
    ) -> pd.DataFrame:
        """
        Get the neuropil of the synapses.
        """
        ...

    @abstractmethod
    def list_possible_attributes(self) -> list[str]:
        """
        List the possible attributes for a neuron.
        """
        ...

    @abstractmethod
    def list_all_nodes(self) -> list[BodyId]:
        """
        List all the pre-synaptic neurons existing in the connectome.
        """
        ...

    @abstractmethod
    def get_neuron_bodyids(
        self,
        selection_dict: SelectionDict = {},
        nodes: Optional[list[BodyId] | list[int]] = None,
    ) -> list[BodyId]:
        """
        Get the Ids of the neurons in the dataset.
        Select (keep) according to the selection_dict.
        Different criteria are treated as 'and' conditions.

        For the specific case of "class_1" that refers to the NeuronClass,
        we need to verify both the generic and the specific names.
        """
        ...

    @abstractmethod
    def load_data_neuron(
        self,
        id_: BodyId | int,
        attributes: list[NeuronAttribute] = [],
    ) -> pd.DataFrame:
        """
        Load the data of a neuron with a certain id.

        Parameters
        ----------
        id : BodyId | int
            The id of the neuron.
        attributes : list
            The attributes to load.

        Returns
        -------
        pandas.DataFrame
            The data of the neuron.
        """
        ...

    @abstractmethod
    def load_data_neuron_set(
        self,
        ids: list[BodyId] | list[int],
        attributes: list[NeuronAttribute] = [],
    ) -> pd.DataFrame:
        """
        Load the data of a set of neurons with certain ids.

        Parameters
        ----------
        ids : list
            The bodyids of the neurons.
        attributes : list
            The attributes to load.

        Returns
        -------
        pandas.DataFrame
            The data of the neurons.
        """
        ...

    # --- partially reused methods
    def sna(self, generic_n_a: NeuronAttribute) -> str:
        """
        Returns the specific Neuron Attribute defined for the connectome.
        Example: the generic 'class_1' input will return 'class:string' for MANC
        and 'super_class' for FAFB.
        The mapped attributes are the ones common to all connectomes.
        Specific mappings can be added through overloaded methods.
        """
        mapping = {
            "body_id": self._body_id,
            "start_bid": self._start_bid,
            "end_bid": self._end_bid,
            "syn_count": self._syn_count,
            "synapse_id": self._syn_id,
            # connectivity
            # function
            "nt_type": self._nt_type,
            "nt_proba": self._nt_proba,
            # classification
            "class_1": self._class_1,
            "class_2": self._class_2,
            "name": self._name,
            "target": self._target,
            # morphology
            "side": self._side,
            "neuropil": self._neuropil,
            "size": self._size,
            "position": self._position,
            # genetics
            "hemilineage": self._hemilineage,
        }
        equivalent_name = mapping.get(generic_n_a)
        if equivalent_name is None:
            raise KeyError
        return equivalent_name

    def decode_neuron_attribute(self, specific_attribute: str) -> NeuronAttribute:
        """
        Decode the specific attribute to the generic one.
        """
        mapping: dict[str, NeuronAttribute] = {
            self._body_id: "body_id",
            self._start_bid: "start_bid",
            self._end_bid: "end_bid",
            self._syn_count: "syn_count",
            self._syn_id: "synapse_id",
            # connectivity
            # function
            self._nt_type: "nt_type",
            self._nt_proba: "nt_proba",
            # classification
            self._class_1: "class_1",
            self._class_2: "class_2",
            self._name: "name",
            self._target: "target",
            # morphology
            self._side: "side",
            self._neuropil: "neuropil",
            self._size: "size",
            self._position: "position",
            # genetics
            self._hemilineage: "hemilineage",
        }
        equivalent_name = mapping.get(specific_attribute)
        if equivalent_name is None:
            raise KeyError
        return equivalent_name

    def specific_neuron_class(self, generic_n_c: NeuronClass):
        """
        Returns the specific Neuron Class defined for the connectome.
        This method only defines the mapping for the common classes. Specific
        classes can be added through overloaded methods.
        """
        mapping = {
            "sensory": self._sensory,
            "ascending": self._ascending,
            "motor": self._motor,
            "descending": self._descending,
        }
        equivalent_name = mapping.get(generic_n_c)
        if equivalent_name is None:
            raise KeyError  # this will be caught and handled by child instances
        return equivalent_name

    def decode_neuron_class(self, specific_class: str | None) -> NeuronClass:
        """
        Decode the specific class to the generic one.
        """
        mapping: dict[str | None, NeuronClass] = {
            self._sensory: "sensory",
            self._motor: "motor",
            self._ascending: "ascending",
            self._descending: "descending",
            None: "unknown",
        }
        equivalent_name = mapping.get(specific_class)
        if equivalent_name is None:
            raise KeyError
        return equivalent_name

    # --- common methods
    def get_connections(
        self,
        keep_only_traced_neurons: bool = False,
    ):
        """
        Load the connections of the connectome.
        Will read ['start_bid', 'end_bid', 'syn_count', 'nt_type'].
        If keep_only_traced_neurons is True, only the neurons that have been traced
        will be kept.

        Parameters
        ----------
        columns : list
            The columns to load.
        """
        # Load the connections
        df = self._load_connections()

        # Filter out the untraced neurons
        if keep_only_traced_neurons and self.exists_tracing_status():
            traced_bids = self._get_traced_bids()
            df = df[df["start_bid"].isin(traced_bids)]
            df = df[df["end_bid"].isin(traced_bids)]

        return df

    def exists_tracing_status(self):
        """
        Identify if '_tracing_status' is a field in the connectome
        """
        if hasattr(self, "_tracing_status"):
            self.traced_entry = "Traced"
            return True
        return False

    def get_neurons_from_class(self, class_: NeuronClass) -> list[BodyId]:
        """
        Get the bodyids of neurons of a certain class (e.g. sensory).
        """
        # verify if the class is indeed a neuron class for this dataset
        specific_class = self.specific_neuron_class(class_)
        return self.get_neuron_bodyids({self.class_1: specific_class})

    def specific_selection_dict(self, selection_dict: SelectionDict):
        """
        Returns the specific selection_dict for the connectome.
        Example: the generic key 'class_1' input will be replaced with
        'class:string' for MANC and 'super_class' for FAFB.
        """
        s_dict = {self.sna(k): v for k, v in selection_dict.items()}
        return s_dict

    def get_plots_dir(self) -> str:
        """
        Returns the directory where plots are saved.
        """
        return self._plot_save_dir

    def get_connections_save_dir(self) -> str:
        """
        Returns the directory where connections are saved.
        """
        return self._connections_save_dir

    def get_neuron_save_dir(self) -> str:
        """
        Returns the directory where neurons are saved.
        """
        return self._neuron_save_dir

    def get_fig_dir(self) -> str:
        """
        Returns the directory where figures are saved.
        """
        return self._plot_save_dir

    @staticmethod
    def node_base_attributes() -> list[NeuronAttribute]:
        """
        Returns a list of the base attributes that all nodes have, used
        to initialise a neuron::Neuron() object for instance.
        """
        list_node_attributes: list[NeuronAttribute] = [
            "body_id",
            # function
            "nt_type",
            "nt_proba",
            # classification
            "class_1",
            "class_2",
            "name",
            "target",
            # morphology
            "side",
            "neuropil",
            "size",
            "position",
            # genetics
            "hemilineage",
        ]
        return list_node_attributes


# --- Specific classes --- #


# === MANC: Male Adult Neuronal Connectome
class MANCReader(ConnectomeReader):
    # these will get implemented by specific MANC versions
    # data files
    _nodes_file: str
    _connections_file: str
    # neuron attributes
    _type: str
    _tracing_status: str
    _entry_nerve: str
    _exit_nerve: str
    _nb_pre_synapses: str
    _nb_post_synapses: str
    _nb_pre_neurons: str
    _nb_post_neurons: str

    def __init__(
        self,
        connectome_version: str,
    ):  # 2nd argument is useless, only for compatibility
        super().__init__("manc", connectome_version)

        self.nt_weights = {
            "acetylcholine": +1,
            "gaba": -1,
            "glutamate": -1,
            "unknown": 0,
            None: 0,
            np.nan: 0,
        }

    # ----- overwritten methods -----
    def _load_specific_neuron_classes(self):
        """
        Name the neuron classes.
        """
        # common types
        self._sensory = "sensory neuron"
        self._motor = "motor neuron"
        self._ascending = "ascending neuron"
        self._descending = "descending neuron"
        # specific types
        self._intrinsic = "intrinsic neuron"
        self._glia = "Glia"
        self._sensory_ascending = "sensory ascending"
        self._efferent = "efferent neuron"
        self._efferent_ascending = "efferent ascending"
        self._unknown = "TBD"
        self._sensory_unknown = "Sensory TBD"
        self._interneuron_unknown = "Interneuron TBD"

    def _get_traced_bids(self) -> list[BodyId]:
        """
        Get the body ids of the traced neurons.
        """
        nodes_data = pd.read_feather(
            self._nodes_file, columns=[self._body_id, self._tracing_status]
        )
        nodes_data = nodes_data[nodes_data[self._tracing_status] == self.traced_entry]
        traced_bids = list(nodes_data[self._body_id].values)
        return traced_bids

    def _load_connections(self) -> pd.DataFrame:
        """
        Load the connections of the connectome.
        Needs to gather the columns ['start_bid', 'end_bid', 'syn_count', 'nt_type'].
        """
        # Loading data in the connections file
        columns = ["start_bid", "end_bid", "syn_count"]
        columns_to_read = [self.sna(a) for a in columns]
        connections = pd.read_feather(self._connections_file, columns=columns_to_read)
        read_columns = (
            connections.columns
        )  # ordering can be different than columns_to_read
        connections.columns = [self.decode_neuron_attribute(c) for c in read_columns]

        # add nt_type information
        data = pd.read_feather(self._nodes_file, columns=[self._body_id, self._nt_type])
        read_columns = data.columns
        data.columns = [self.decode_neuron_attribute(c) for c in read_columns]
        connections = pd.merge(
            connections,
            data,
            left_on="start_bid",
            right_on="body_id",
            how="left",
            suffixes=("", ""),
        )
        connections = connections.drop(columns=["body_id"])

        return connections

    # public methods
    def list_possible_attributes(self) -> list[str]:
        """
        List the possible attributes for a neuron.
        """
        all_attr = [
            "nt_type",
            "nt_proba",
            "class_1",
            "class_2",
            "name",
            "type",
            "side",
            "neuropil",
            "hemilineage",
            "size",
            "tracing_status",
            "entry_nerve",
            "exit_nerve",
            "position",
            "nb_pre_synapses",
            "nb_post_synapses",
            "nb_pre_neurons",
            "nb_post_neurons",
        ]
        return all_attr

    def sna(  # specific_neuron_attribute, abbreviated due to frequent use
        self, generic_n_a: NeuronAttribute
    ) -> str:
        """
        Converts the generic Neuron Attribute to the specific one.
        It first tries to map the attribute defined for all connectomes. If it
        fails, it looks for specific attributes only defined in this connectome.
        """
        try:
            converted_type = super().sna(generic_n_a)
        except KeyError:
            # look for specific attributes only defined in this connectome
            mapping = {
                "type": self._type,
                "tracing_status": self._tracing_status,
                "entry_nerve": self._entry_nerve,
                "exit_nerve": self._exit_nerve,
                "nb_pre_synapses": self._nb_pre_synapses,
                "nb_post_synapses": self._nb_post_synapses,
                "nb_pre_neurons": self._nb_pre_neurons,
                "nb_post_neurons": self._nb_post_neurons,
                "location": self._location,  # synapse position
            }
            try:
                converted_type = mapping.get(generic_n_a)
                if converted_type is None:
                    raise KeyError
                # if the converted type is a tuple, get the first element
                if isinstance(converted_type, tuple):
                    converted_type = converted_type[0]
            except KeyError:
                raise ValueError(
                    f"ConnectomeReader::sna().\
                    The attribute {generic_n_a} is not defined in {self.connectome_name}."
                )
        return converted_type

    def decode_neuron_attribute(self, specific_attribute: str) -> NeuronAttribute:
        """
        Decode the specific attribute to the generic one.
        """
        try:
            converted_attr = super().decode_neuron_attribute(specific_attribute)
        except KeyError:
            # look for specific attributes only defined in this connectome
            mapping: dict[str, NeuronAttribute] = {
                self._type: "type",
                self._tracing_status: "tracing_status",
                self._entry_nerve: "entry_nerve",
                self._exit_nerve: "exit_nerve",
                self._nb_pre_synapses: "nb_pre_synapses",
                self._nb_post_synapses: "nb_post_synapses",
                self._nb_pre_neurons: "nb_pre_neurons",
                self._nb_post_neurons: "nb_post_neurons",
                self._location: "location",  # synapse position
            }
            try:
                converted_attr = mapping.get(specific_attribute)
                if converted_attr is None:
                    raise KeyError
            except KeyError:
                raise ValueError(
                    f"ConnectomeReader::decode_neuron_attribute().\
                    The attribute {specific_attribute} is not defined in {self.connectome_name}."
                )
        return converted_attr

    def specific_neuron_class(self, generic_n_c: NeuronClass):
        """
        Converts the generic Neuron Class to the specific one.
        """
        try:
            converted_type = super().specific_neuron_class(generic_n_c)
        except KeyError:
            # look for specific classes only defined in this connectome
            mapping = {
                "intrinsic": self._intrinsic,
                "glia": self._glia,
                "sensory_ascending": self._sensory_ascending,
                "efferent": self._efferent,
                "efferent_ascending": self._efferent_ascending,
                "unknown": self._unknown,
                "sensory_unknown": self._sensory_unknown,
                "interneuron_unknown": self._interneuron_unknown,
            }
            try:
                converted_type = mapping.get(generic_n_c)
                if converted_type is None:
                    raise KeyError
            except KeyError:
                raise ValueError(
                    f"ConnectomeReader::specific_neuron_class().\
                    The class {generic_n_c} is not defined in {self.connectome_name}."
                )
        return converted_type

    def decode_neuron_class(self, specific_class: str | None) -> NeuronClass:
        """
        Decode the specific class to the generic one.
        """
        try:
            converted_class = super().decode_neuron_class(specific_class)
        except KeyError:
            # look for specific classes only defined in this connectome
            mapping: dict[str | None, NeuronClass] = {
                self._intrinsic: "intrinsic",
                self._glia: "glia",
                self._sensory_ascending: "sensory_ascending",
                self._efferent: "efferent",
                self._efferent_ascending: "efferent_ascending",
                self._unknown: "unknown",
                self._sensory_unknown: "sensory_unknown",
                self._interneuron_unknown: "interneuron_unknown",
                None: "unknown",
            }
            try:
                converted_class = mapping.get(specific_class)
                if converted_class is None:
                    raise KeyError
            except KeyError:
                raise ValueError(
                    f"ConnectomeReader::decode_neuron_class().\
                    The class {specific_class} is not defined in {self.connectome_name}."
                )
        return converted_class

    def list_all_nodes(self) -> list[BodyId]:
        """
        List all the neurons existing in the connectome.
        """
        data = pd.read_feather(self._nodes_file, columns=[self._body_id])
        return list(data[self._body_id].values)

    def get_neuron_bodyids(
        self,
        selection_dict: SelectionDict = {},
        nodes: Optional[list[BodyId] | list[int]] = None,
    ) -> list[BodyId]:
        """
        Get the Ids of the neurons in the dataset.
        Select (keep) according to the selection_dict.
        Different criteria are treated as 'and' conditions.

        For the specific case of "class_1" that refers to the NeuronClass,
        we need to verify both the generic and the specific names.
        """
        s_dict = self.specific_selection_dict(selection_dict)

        # Identify columns to load
        columns_to_read = [self.sna(a) for a in selection_dict.keys()]
        columns_to_write = list(selection_dict.keys())
        if "body_id" not in selection_dict.keys():
            columns_to_read.append(self._body_id)  # specific name field
            columns_to_write.append("body_id")  # generic name field

        neurons = pd.read_feather(self._nodes_file, columns=list(columns_to_read))

        if s_dict is not None:
            for key in s_dict.keys():
                if key == self.sna("class_1"):
                    requested_value = s_dict[
                        key
                    ]  # can be 'sensory' or 'sensory neuron'
                    try:  # will work if a generic NeuronClass is given
                        specific_value = self.specific_neuron_class(requested_value)
                    except KeyError:  # will work if a specific NeuronClass is given
                        specific_value = requested_value
                    neurons = neurons[neurons[self._class_1] == specific_value]
                else:
                    neurons = neurons[neurons[key] == s_dict[key]]
        if nodes is not None:
            neurons = neurons[neurons[self._body_id].isin(nodes)]

        return list(neurons[self._body_id].values)

    def load_data_neuron(
        self,
        id_: BodyId | int,
        attributes: list[NeuronAttribute] = [],
    ) -> pd.DataFrame:
        """
        Load the data of a neuron with a certain id.

        Parameters
        ----------
        id : BodyId | int
            The id of the neuron.
        attributes : list
            The attributes to load.

        Returns
        -------
        pandas.DataFrame
            The data of the neuron.
        """
        # Identify columns to load
        columns_to_read = [self.sna(a) for a in attributes]
        columns_to_write = attributes
        if "body_id" not in attributes:
            columns_to_read.append(self._body_id)  # specific name field
            columns_to_write.append("body_id")  # generic name field

        # Load data
        neurons = pd.read_feather(self._nodes_file, columns=columns_to_read)
        # rename the columns to the generic names
        read_columns = neurons.columns  # ordering can be different than columns_to_read
        neurons.columns = [self.decode_neuron_attribute(c) for c in read_columns]
        if attributes is not None:
            return neurons[neurons["body_id"] == id_][columns_to_write]
        return neurons[neurons["body_id"] == id_]

    def load_data_neuron_set(
        self,
        ids: list[BodyId] | list[int],
        attributes: list[NeuronAttribute] = [],
    ) -> pd.DataFrame:
        """
        Load the data of a set of neurons with certain ids.

        Parameters
        ----------
        ids : list
            The bodyids of the neurons.
        attributes : list
            The attributes to load.

        Returns
        -------
        pandas.DataFrame
            The data of the neurons.
        """
        # Identify columns to load
        columns_to_read = [self.sna(a) for a in attributes]
        columns_to_write = attributes
        if "body_id" not in attributes:
            columns_to_read.append(self._body_id)  # specific name field
            columns_to_write.append("body_id")  # generic name field

        # Load data
        neurons = pd.read_feather(self._nodes_file, columns=columns_to_read)
        # rename the columns to the generic names
        read_columns = neurons.columns  # ordering can be different than columns_to_read
        neurons.columns = [self.decode_neuron_attribute(c) for c in read_columns]

        # return columns in the order they were requested in attributes
        if len(attributes) > 0:
            return neurons[neurons["body_id"].isin(ids)][columns_to_write]
        return neurons[neurons["body_id"].isin(ids)]


# Specific versions of MANC
class MANC_v_1_0(MANCReader):
    def __init__(self):
        super().__init__("v1.0")

    # ----- overwritten methods -----
    def _load_specific_namefields(self):
        """
        Need to define the attribute naming conventions.
        """
        # common to all
        self._body_id = ":ID(Body-ID)"
        self._start_bid = ":START_ID(Body-ID)"
        self._end_bid = ":END_ID(Body-ID)"
        self._syn_count = "weightHR:int"
        self._nt_type = "predictedNt:string"
        self._nt_proba = "predictedNtProb:float"
        self._class_1 = "class:string"
        self._class_2 = "subclass:string"
        self._name = "systematicType:string"
        self._side = "somaSide:string"
        self._neuropil = "somaNeuromere:string"
        self._hemilineage = "hemilineage:string"
        self._size = "size:long"
        self._position = "position:point{srid:9157}"  # for neurons
        self._location = "location:point{srid:9157}"  # for synapses
        self._target = "target:string"
        # specific to MANC -> need to add to ::sna()
        self._type = "type:string"
        self._tracing_status = "status:string"
        self._entry_nerve = "entryNerve:string"
        self._exit_nerve = "exitNerve:string"
        self._nb_pre_synapses = "pre:int"
        self._nb_post_synapses = "post:int"
        self._nb_pre_neurons = "upstream:int"
        self._nb_post_neurons = "downstream:int"
        # Synapse specific
        self._start_synset_id = ":START_ID(SynSet-ID)"
        self._end_synset_id = ":END_ID(SynSet-ID)"
        self._start_syn_id = ":START_ID(Syn-ID)"
        self._end_syn_id = ":END_ID(Syn-ID)"
        self._syn_id = ":ID(Syn-ID)"
        self._syn_location = "location:point{srid:9157}"

        # Existing fields in the MANC v1.0 for future reference
        """
            ":ID(Body-ID)",
            "bodyId:long",
            "pre:int",
            "post:int",
            "upstream:int",
            "downstream:int",
            "synweight:int",
            "status:string",
            "statusLabel:string",
            "cropped:boolean",
            "instance:string",
            "synonyms:string",
            "type:string",
            "systematicType:string",
            "hemilineage:string",
            "somaSide:string",
            "class:string",
            "subclass:string",
            "group:int",
            "serial:int",
            "rootSide:string",
            "entryNerve:string",
            "exitNerve:string",
            "position:point{srid:9157}",
            "somaNeuromere:string",
            "longTract:string",
            "birthtime:string",
            "cellBodyFiber:string",
            "somaLocation:point{srid:9157}",
            "rootLocation:point{srid:9157}",
            "tosomaLocation:point{srid:9157}",
            "size:long",
            "ntGabaProb:float",
            "ntAcetylcholineProb:float",
            "ntGlutamateProb:float",
            "ntUnknownProb:float",
            "predictedNtProb:float",
            "predictedNt:string",
            "origin:string",
            "target:string",
            "subcluster:int",
            "positionType:string",
            "tag:string",
            "modality:string",
            "serialMotif:string",
            "transmission:string",
            "roiInfo:string",
            ":LABEL",
            "ADMN(L):boolean",
            "ADMN(R):boolean",
            "Ov(L):boolean",
            "Ov(R):boolean",
            "ANm:boolean",
            "AbN1(L):boolean",
            "AbN1(R):boolean",
            "AbN2(L):boolean",
            "AbN2(R):boolean",
            "AbN3(L):boolean",
            "AbN3(R):boolean",
            "AbN4(L):boolean",
            "AbN4(R):boolean",
            "AbNT:boolean",
            "CV:boolean",
            "CvN(L):boolean",
            "CvN(R):boolean",
            "DMetaN(L):boolean",
            "DMetaN(R):boolean",
            "DProN(L):boolean",
            "DProN(R):boolean",
            "GF(L):boolean",
            "GF(R):boolean",
            "HTct(UTct-T3)(L):boolean",
            "HTct(UTct-T3)(R):boolean",
            "LegNp(T1)(L):boolean",
            "LegNp(T1)(R):boolean",
            "LegNp(T2)(L):boolean",
            "LegNp(T2)(R):boolean",
            "LegNp(T3)(L):boolean",
            "LegNp(T3)(R):boolean",
            "IntTct:boolean",
            "LTct:boolean",
            "MesoAN(L):boolean",
            "MesoAN(R):boolean",
            "MesoLN(L):boolean",
            "MesoLN(R):boolean",
            "MetaLN(L):boolean",
            "MetaLN(R):boolean",
            "NTct(UTct-T1)(L):boolean",
            "NTct(UTct-T1)(R):boolean",
            "PDMN(L):boolean",
            "PDMN(R):boolean",
            "PrN(L):boolean",
            "PrN(R):boolean",
            "ProCN(L):boolean",
            "ProCN(R):boolean",
            "ProAN(L):boolean",
            "ProAN(R):boolean",
            "ProLN(L):boolean",
            "ProLN(R):boolean",
            "VProN(L):boolean",
            "VProN(R):boolean",
            "WTct(UTct-T2)(L):boolean",
            "WTct(UTct-T2)(R):boolean",
            "mVAC(T1)(L):boolean",
            "mVAC(T1)(R):boolean",
            "mVAC(T2)(L):boolean",
            "mVAC(T2)(R):boolean",
            "mVAC(T3)(L):boolean",
            "mVAC(T3)(R):boolean",
        """

    def _load_data_directories(self):
        """
        Need to define the directories that are common to all connectomes.
        """
        self._connectome_dir = os.path.join(
            params.RAW_DATA_DIR,
            self.connectome_name,
            self.connectome_version,
            f"neuprint_manc_{self.connectome_version}",
            f"neuprint_manc_{self.connectome_version}_ftr",
        )
        self._connections_file = os.path.join(
            self._connectome_dir, "Neuprint_Neuron_Connections_manc_v1.ftr"
        )

        # specific to MANC
        # all information for a neuron
        self._nodes_file = os.path.join(
            self._connectome_dir, "Neuprint_Neurons_manc_v1.ftr"
        )
        # synapses: neurons to synapse sets -> synapsesets to synapses -> synapses to synapse data
        self._synapseset_file = os.path.join(
            self._connectome_dir, "Neuprint_SynapseSet_to_Synapses_manc_v1.ftr"
        )
        self._neuron_synapseset_file = os.path.join(
            self._connectome_dir, "Neuprint_Neuron_to_SynapseSet_manc_v1.ftr"
        )
        self._synapse_file = os.path.join(
            self._connectome_dir, "Neuprint_Synapses_manc_v1.ftr"
        )

    # --- specific private methods
    def _load_synapse_locations(self, synapse_ids: list[int]) -> pd.DataFrame:
        """
        Get the locations of the synapses.
        """
        data = pd.read_feather(
            self._synapse_file, columns=[self._syn_id, self._syn_location]
        )
        data = data.loc[data[self._syn_id].isin(synapse_ids)]
        read_columns = data.columns
        data.columns = [self.decode_neuron_attribute(c) for c in read_columns]

        locations = data["location"].values

        # split the location into X, Y, Z
        X, Y, Z = [], [], []
        for loc in locations:
            name = loc.replace("x", '"x"').replace("y", '"y"').replace("z", '"z"')
            try:
                pos = eval(name)  # read loc as a dict, use of x,y,z under the hood
            except TypeError:
                pos = {"x": np.nan, "y": np.nan, "z": np.nan}
                print(f"Type Error in reading location for {name}")
            except NameError:
                pos = {"x": np.nan, "y": np.nan, "z": np.nan}
                print(f"Name Error in reading location for {name}")
            if not isinstance(pos, dict):
                pos = {"x": np.nan, "y": np.nan, "z": np.nan}
            X.append(pos["x"])
            Y.append(pos["y"])
            Z.append(pos["z"])
        data["X"] = X
        data["Y"] = Y
        data["Z"] = Z

        data.drop(columns=["location"], inplace=True)

        return data

    # public methods
    def get_synapse_df(self, body_id: BodyId | int) -> pd.DataFrame:
        """
        Load the synapse ids for the neuron.
        should define the columns
        ['synapse_id','start_bid','end_bid', 'X', 'Y', 'Z']
        """
        # neuron to synapse set
        neuron_to_synapse = pd.read_feather(self._neuron_synapseset_file)
        synset_list = neuron_to_synapse.loc[
            neuron_to_synapse[self._start_bid] == body_id
        ][self._end_synset_id].values

        # synapse set to synapse
        synapses = pd.read_feather(self._synapseset_file)
        synapses = synapses.loc[synapses[self._start_synset_id].isin(synset_list)]
        synapses.reset_index(drop=True, inplace=True)

        # build a dataframe with columns 'syn_id', 'synset_id'
        synapse_df = pd.DataFrame(
            {
                "synapse_id": synapses[self._end_syn_id],
                "synset_id": synapses[self._start_synset_id],
            }
        )
        synapse_df["start_bid"] = synapse_df["synset_id"].apply(
            lambda x: int(x.split("_")[0])
        )  # body id of the presynaptic neuron
        synapse_df["end_bid"] = synapse_df["synset_id"].apply(
            lambda x: int(x.split("_")[1])
        )  # body id of the postsynaptic neuron
        synapse_df["location"] = synapse_df["synset_id"].apply(
            lambda x: x.split("_")[2]
        )  # pre or post

        # remove the synapses that belong to partner neurons
        synapse_df = synapse_df[synapse_df["location"] == "pre"]
        synapse_df.drop(columns=["location"], inplace=True)

        # add a column with 'tracing_status' of the postsynaptic neuron if it exists
        if self.exists_tracing_status():
            nodes_data = pd.read_feather(
                self._nodes_file,
                columns=[self._body_id, self._tracing_status],
            )
            read_columns = nodes_data.columns
            nodes_data.columns = [self.decode_neuron_attribute(c) for c in read_columns]
            synapse_df = synapse_df.merge(
                nodes_data, left_on="end_bid", right_on="body_id", how="left"
            )
            synapse_df.drop(columns=["body_id"], inplace=True)
            # remove the rows where the postsynaptic neuron is not traced
            synapse_df = synapse_df[synapse_df["tracing_status"] == self.traced_entry]
            synapse_df.drop(columns=["tracing_status"], inplace=True)

        # remove the rows where there are fewer than threshold synapses from
        # a presynaptic neuron to a postsynaptic neuron
        synapse_df = synapse_df.groupby(["start_bid", "end_bid"]).filter(
            lambda x: len(x) >= params.SYNAPSE_CUTOFF
        )

        # Load the synapse locations
        syn_ids = list(synapse_df["synapse_id"].values)
        data = self._load_synapse_locations(syn_ids)
        synapse_df = synapse_df.merge(data, on="synapse_id", how="inner")

        return synapse_df

    def get_synapse_neuropil(
        self,
        synapse_ids: list[int],
    ) -> pd.DataFrame:
        """
        Get the neuropil of the synapses.
        In MANC v1.0, this means finding the name of the neuropil column for which
        the entry is True.
        In v1.0, each synapse has a unique identifier, so we can directly
        use the synapse id to find the neuropil.
        """
        roi_file = os.path.join(self._connectome_dir, "all_ROIs.txt")
        rois = list(pd.read_csv(roi_file, sep="\t").values.flatten())

        # find the subset of the synapses in the dataset that we care about for this neuron
        # then for each possible ROI, check which synapses are in that ROI
        # store each synapse's ROI in the neuropil column
        data = pd.read_feather(self._synapse_file, columns=[self._syn_id])
        data.columns = ["synapse_id"]
        data["neuropil"] = "None"

        for roi in rois:
            column_name = roi + ":boolean"
            roi_column = pd.read_feather(
                self._synapse_file,
                columns=[column_name, self._syn_id],
            )
            roi_column = roi_column[roi_column[self._syn_id].isin(synapse_ids)]
            synapses_in_roi = roi_column.loc[
                roi_column[column_name] == True, self._syn_id
            ].values  # type: ignore
            data.loc[data["synapse_id"].isin(synapses_in_roi), "neuropil"] = roi
        return data


class MANC_v_1_2(MANCReader):
    def __init__(self):
        super().__init__("v1.2")

    # ----- overwritten methods -----
    def _load_specific_namefields(self):
        self._body_id = "bodyId"
        self._start_bid = "bodyId_pre"
        self._end_bid = "bodyId_post"
        self._syn_count = "weight"
        self._nt_type = "predictedNt"
        self._nt_proba = "predictedNtProb"
        self._class_1 = "class"
        self._class_2 = "subclass"
        self._name = "systematicType"
        self._side = "somaSide"
        self._neuropil = "somaNeuromere"
        self._hemilineage = "hemilineage"
        self._size = "size"
        self._position = "location"  # for neurons
        # self._location = "location:point{srid:9157}"  # for synapses
        self._target = "target"

        # specific to MANC -> need to add to ::sna()
        self._type = "type"
        self._tracing_status = "status"
        self._entry_nerve = "entryNerve"
        self._exit_nerve = "exitNerve"
        self._nb_pre_synapses = "pre"
        self._nb_post_synapses = "post"
        self._nb_pre_neurons = "upstream"
        self._nb_post_neurons = "downstream"

        # Synapse specific
        self._syn_id = "synapse_id"
        self._synapse_x = "x_pre"
        self._synapse_y = "y_pre"
        self._synapse_z = "z_pre"
        self._syn_neuropil = "roi_pre"

    def _load_specific_neuron_classes(self):
        """
        Name the neuron classes.
        """
        MANCReader._load_specific_neuron_classes(self)
        # MANC 1.2 is the same as MANC 1.0 except Glia was renamed to glia
        self._glia = "glia"

    def _load_data_directories(self):
        """
        Need to define the directories that are common to all connectomes.
        """
        self._connectome_dir = os.path.join(
            params.RAW_DATA_DIR,
            self.connectome_name,
            self.connectome_version,
        )

        self._nodes_file = os.path.join(self._connectome_dir, "neurons.ftr")
        self._synapses_file = os.path.join(self._connectome_dir, "synapses.ftr")
        self._connections_file = os.path.join(self._connectome_dir, "connections.ftr")

    # --- specific private methods
    def _load_synapse_locations(self, synapse_ids: list[int]) -> pd.DataFrame:
        """
        Get the locations of the synapses.
        """
        synapses = pd.read_feather(self._synapses_file)
<<<<<<< HEAD
        # create synapse ids from the index
        synapses = synapses.loc[synapses[self._syn_id].isin(synapse_ids)]
=======
        synapses = synapses.loc[synapses["synapse_id"].isin(synapse_ids)]
>>>>>>> 49e03782
        synapses = synapses[
            [
                self._syn_id,
                self._synapse_x,
                self._synapse_y,
                self._synapse_z,
            ]
        ]
        synapses.columns = ["synapse_id", "X", "Y", "Z"]
        return synapses

    # public methods
    def get_synapse_df(self, body_id: BodyId | int) -> pd.DataFrame:
        """
        Load the synapse ids for the neuron.
        should define the columns
        ['synapse_id','start_bid','end_bid', 'X', 'Y', 'Z']
        """
        # synapse set to synapse
        synapses = pd.read_feather(self._synapses_file)

        # filter on the presynaptic neuron
        synapses = synapses.loc[synapses[self._start_bid] == body_id]

        synapses = synapses[
            [
                self._syn_id,
                self._start_bid,
                self._end_bid,
                self._synapse_x,
                self._synapse_y,
                self._synapse_z,
            ]
        ]
        synapses.columns = ["synapse_id", "start_bid", "end_bid", "X", "Y", "Z"]

        # filter out non traced postsynaptic neurons
        # add a column with 'tracing_status' of the postsynaptic neuron if it exists
        if self.exists_tracing_status():
            nodes_data = pd.read_feather(
                self._nodes_file,
                columns=[self._body_id, self._tracing_status],
            )
            read_columns = nodes_data.columns
            nodes_data.columns = [self.decode_neuron_attribute(c) for c in read_columns]
            synapses = synapses.merge(
                nodes_data, left_on="end_bid", right_on="body_id", how="left"
            )
            synapses.drop(columns=["body_id"], inplace=True)
            # remove the rows where the postsynaptic neuron is not traced
            synapses = synapses.loc[synapses["tracing_status"] == self.traced_entry]
            synapses.drop(columns=["tracing_status"], inplace=True)

        # remove the rows where there are fewer than threshold synapses from
        # a presynaptic neuron to a postsynaptic neuron
        synapses = synapses.groupby(["start_bid", "end_bid"]).filter(
            lambda x: len(x) >= params.SYNAPSE_CUTOFF
        )
        return synapses

    def get_synapse_neuropil(
        self,
        synapse_ids: list[int],
    ) -> pd.DataFrame:
        """
        Get the neuropil of the synapses.
        In MANC v1.2, the synapse id is unique only for a given presynaptic neuron,
        so we need to filter on the presynaptic neuron as well.
        """
        synapses = pd.read_feather(self._synapses_file)
<<<<<<< HEAD

        # filter on synapse_ids
        synapses = synapses.loc[synapses[self._syn_id].isin(synapse_ids)]
=======
        synapses = synapses.loc[synapses["synapse_id"].isin(synapse_ids)]
>>>>>>> 49e03782
        synapses = synapses[
            [
                self._syn_id,
                self._syn_neuropil,
            ]
        ]
        synapses.columns = ["synapse_id", "neuropil"]
        return synapses


@typing.overload
def MANC(version: typing.Literal["v1.0"]) -> MANC_v_1_0: ...


@typing.overload
def MANC(version: typing.Literal["v1.2"]) -> MANC_v_1_2: ...


def MANC(version: typing.Literal["v1.0", "v1.2"]) -> MANCReader:
    """Get a connectome reader for one of the versions of the Male Adult Neuronal Connectome (MANC).

    Args:
        version (typing.Literal["v1.0", "v1.2"]): The two valid versions of MANC

    Raises:
        ValueError: If an incorrect connectome version is provided

    Returns:
        MANCReader: Either MANC_v_1_0 or MANC_v_1_2
    """
    match version:
        case "v1.0":
            return MANC_v_1_0()
        case "v1.2":
            return MANC_v_1_2()
    raise ValueError(
        f"Version {version} is not a supported version for the MANC connectome. Supported versions are v1.0 and v1.2"
    )


# === FAFB: Female Adult Fly Brain
class FAFBReader(ConnectomeReader):
    def __init__(
        self,
        connectome_version: str,
    ):
        super().__init__("fafb", connectome_version)

        self.nt_weights = {
            "ACH": +1,
            "GABA": -1,
            "GLUT": -1,
            "DA": 0,
            "OCT": 0,
            "SER": 0,
            None: 0,
            np.nan: 0,
        }

    # ----- overwritten methods -----
    def _load_specific_namefields(self):
        """
        Need to define the fields that are common to all connectomes.
        BodyId, start_bid, end_bid, syn_count, nt_type, class_1, class_2, neuron_attributes
        """

        # common to all
        self._body_id = "root_id"
        self._syn_id = "synapse_id"
        self._start_bid = "pre_root_id"
        self._end_bid = "post_root_id"
        self._syn_count = "syn_count"
        self._nt_type = "nt_type"
        self._nt_proba = "nt_type_score"
        self._class_1 = "super_class"
        self._class_2 = "class"
        self._name = "cell_type"  # this is not ideal but mostly matches
        self._side = "side"
        self._neuropil = "group"
        self._hemilineage = "hemilineage"
        self._size = "size_nm"
        self._position = "position"
        self._target = "sub_class"
        # specific to FAFB -> need to add to ::sna()
        self._nerve = "nerve"
        self._area = "area_nm"
        self._length = "length_nm"
        self._flow = "flow"

    def _load_specific_neuron_classes(self):
        """
        Name the neuron classes. Map internal variable to data set names.
        """
        # common types
        self._sensory = "sensory"
        self._motor = "motor"
        self._ascending = "ascending"
        self._descending = "descending"
        # specific types
        self._central = "central"
        self._endocrine = "endocrine"
        self._optic = "optic"
        self._visual_centrifugal = "visual_centrifugal"
        self._visual_projection = "visual_projection"
        self._other = "other"

    def _load_data_directories(self):
        """
        Need to define the directories that are common to all connectomes.
        """
        self._connectome_dir = os.path.join(
            params.RAW_DATA_DIR,
            self.connectome_name,
            self.connectome_version,
        )
        self._connections_file = os.path.join(self._connectome_dir, "connections.csv")

        # specific to FAFB
        # all information for a neuron
        self._node_stats_file = os.path.join(  # length, area, size
            self._connectome_dir, "cell_stats.csv"
        )
        self._node_class_file = os.path.join(  # class, hemilineage, side etc.
            self._connectome_dir, "classification.csv"
        )
        self._node_position_file = os.path.join(  # position = [x y z]
            self._connectome_dir, "coordinates.csv"
        )
        self._node_nt_type_file = os.path.join(  # nt_type, nt_type_score
            self._connectome_dir, "neurons.csv"
        )
        # synapses
        self._synapses_file = os.path.join(  # pre_bid, post_bid, x, y, z
            self._connectome_dir, "synapse_coordinates.csv"
        )

    def _get_traced_bids(self) -> list[BodyId]:
        """
        Get the body ids of the traced neurons.
        """
        raise NotImplementedError("Method should not be called on FAFB.")

    def _load_connections(self) -> pd.DataFrame:
        """
        Load the connections of the connectome.
        Needs to gather the columns ['start_bid', 'end_bid', 'syn_count', 'nt_type'].
        """
        columns: list[NeuronAttribute] = [
            "start_bid",
            "end_bid",
            "syn_count",
            "nt_type",
        ]
        columns_to_read = [self.sna(a) for a in columns]
        # here the root_id length is not an issue because there are mixed types
        # in the dataframe. In practice that means that the root_ids are parsed
        # first, and converted to int only if they are integers, which is fine.
        connections = pd.read_csv(self._connections_file, usecols=columns_to_read)
        read_columns = connections.columns
        connections.columns = [self.decode_neuron_attribute(c) for c in read_columns]
        return connections

    # --- specific private methods
    def _filter_neurons(
        self,
        attribute: NeuronAttribute,
        value,
    ) -> set[BodyId]:
        """
        Return the set of neuron body_ids for which the attribute has the value.
        """
        if attribute == "body_id":
            return {value}

        att = self.sna(attribute)  # specific name attribute

        def _simply_filter_df(filename: str, att: str, value) -> set[BodyId]:
            data = pd.read_csv(
                filename,
                usecols=[self._body_id, att],
                dtype={self._body_id: str},  # in case there are only ints in the file
            )
            data = data[data[att] == value]
            return set(data[self._body_id].astype(int).values)

        if attribute in ["nt_type", "nt_proba", "neuropil"]:
            filename = self._node_nt_type_file
            valid_nodes = _simply_filter_df(filename, att, value)
        elif attribute in ["length", "area", "size"]:
            filename = self._node_stats_file
            valid_nodes = _simply_filter_df(filename, att, value)
        elif attribute == "position":
            filename = self._node_position_file
            valid_nodes = _simply_filter_df(filename, att, value)
        else:
            filename = self._node_class_file
            if attribute == "class_1":
                # need to check both the generic and the specific names
                global_match = _simply_filter_df(filename, att, value)
                specific_match = _simply_filter_df(
                    filename, att, self.specific_neuron_class(value)
                )
                valid_nodes = global_match.union(specific_match)
            else:
                valid_nodes = _simply_filter_df(filename, att, value)

        return valid_nodes

    # public methods
    def get_synapse_df(self, body_id: BodyId | int) -> pd.DataFrame:
        """
        Load the synapse ids for the neuron.
        should define the columns
        ['synapse_id','start_bid','end_bid', 'X', 'Y', 'Z']
        """
        type_dict = {  # the rootids are so long that they are corrupted upon reading
            # need to first read them as a string before converting to int
            "pre_root_id": str,
            "post_root_id": str,
            "x": int,
            "y": int,
            "z": int,
        }
        all_synapses = pd.read_csv(self._synapses_file, dtype=type_dict)
        all_synapses.columns = ["start_bid", "end_bid", "X", "Y", "Z"]  # file order
        all_synapses.ffill(inplace=True)  # fill the NaNs with the previous value
        all_synapses["synapse_id"] = (
            all_synapses.index
        )  # do before filtering for potential comparison across bodyids
        all_synapses = all_synapses.astype({"start_bid": int, "end_bid": int})

        # filter for the synapses of the neuron
        synapses = all_synapses[all_synapses["start_bid"] == body_id]
        return synapses

    def get_synapse_neuropil(
        self,
        synapse_ids: list[int],
    ) -> pd.DataFrame:
        raise NotImplementedError(
            'No trivial match in FAFB between coordinates and neuropil...\
            You can try to circumvent with the number of synapses in a neuropil for a given neuron.\
            For that, load "neuropil_synapse_table.csv"'
        )

    def sna(self, generic_n_a: NeuronAttribute) -> str:
        """
        Converts the generic Neuron Attribute to the specific one.
        It first tries to map the attribute defined for all connectomes. If it
        fails, it looks for specific attributes only defined in this connectome.
        """
        try:
            converted_type = super().sna(generic_n_a)
        except KeyError:
            # look for specific attributes only defined in this connectome
            mapping = {
                "nerve": self._nerve,
                "area": self._area,
                "length": self._length,
                "flow": self._flow,
            }
            try:
                converted_type = mapping.get(generic_n_a)
                if converted_type is None:
                    raise KeyError
            except KeyError:
                raise ValueError(
                    f"ConnectomeReader::sna().\
                    The attribute {generic_n_a} is not defined in {self.connectome_name}."
                )
        return converted_type

    def decode_neuron_attribute(self, specific_attribute: str) -> NeuronAttribute:
        """
        Decode the specific attribute to the generic one.
        """
        try:
            converted_attr = super().decode_neuron_attribute(specific_attribute)
        except KeyError:
            # look for specific attributes only defined in this connectome
            mapping: dict[str, NeuronAttribute] = {
                self._nerve: "nerve",
                self._area: "area",
                self._length: "length",
                self._flow: "flow",
            }
            try:
                converted_attr = mapping.get(specific_attribute)
                if converted_attr is None:
                    raise KeyError
            except KeyError:
                raise ValueError(
                    f"ConnectomeReader::decode_neuron_attribute().\
                    The attribute {specific_attribute} is not defined in {self.connectome_name}."
                )
        return converted_attr

    def specific_neuron_class(self, generic_n_c: NeuronClass):
        """
        Converts the generic Neuron Class to the specific one.
        """
        try:
            converted_type = super().specific_neuron_class(generic_n_c)
        except KeyError:
            # look for specific classes only defined in this connectome
            mapping = {
                "central": self._central,
                "endocrine": self._endocrine,
                "optic": self._optic,
                "visual_centrifugal": self._visual_centrifugal,
                "visual_projection": self._visual_projection,
                "other": self._other,
            }
            try:
                converted_type = mapping.get(generic_n_c)
                if converted_type is None:
                    raise KeyError
            except KeyError:
                raise ValueError(
                    f"ConnectomeReader::specific_neuron_class().\
                    The class {generic_n_c} is not defined in {self.connectome_name}."
                )
        return converted_type

    def decode_neuron_class(self, specific_class: str | None) -> NeuronClass:
        """
        Decode the specific class to the generic one.
        """
        try:
            converted_class = super().decode_neuron_class(specific_class)
        except KeyError:
            # look for specific classes only defined in this connectome
            mapping: dict[str | None, NeuronClass] = {
                self._central: "central",
                self._endocrine: "endocrine",
                self._optic: "optic",
                self._visual_centrifugal: "visual_centrifugal",
                self._visual_projection: "visual_projection",
                self._other: "other",
                None: "unknown",
            }
            try:
                converted_class = mapping.get(specific_class)
                if converted_class is None:
                    raise KeyError
            except KeyError:
                raise ValueError(
                    f"ConnectomeReader::decode_neuron_class().\
                    The class {specific_class} is not defined in {self.connectome_name}."
                )
        return converted_class

    def list_possible_attributes(self):
        """
        List the possible attributes of the dataset.
        """
        all_attr = [
            "nt_type",
            "nt_proba",
            "class_1",
            "class_2",
            "side",
            "neuropil",
            "hemilineage",
            "size",
            "nerve",
            "area",
            "length",
            "flow",
        ]
        return all_attr

    def list_all_nodes(self) -> list[BodyId]:
        """
        List all the neurons existing in the connectome.
        """
        data = pd.read_csv(
            self._node_stats_file,
            usecols=[self._body_id],
            dtype={self._body_id: str},  # in case there are only ints in the file
        )
        return list(data[self._body_id].astype(int).values)

    def get_neuron_bodyids(
        self,
        selection_dict: SelectionDict = {},
        nodes: Optional[list[BodyId] | list[int]] = None,
    ) -> list[BodyId]:
        """
        Get the Ids of the neurons in the dataset.
        Select (keep) according to the selection_dict.
        Different criteria are treated as 'and' conditions.

        For the specific case of "class_1" that refers to the NeuronClass,
        we need to verify both the generic and the specific names.
        """

        # Treat each attribute in the selection dict independently:
        # get the nodes that satisfy each condition, and return the intersection of all
        if nodes is not None:
            valid_nodes = set(nodes)
        else:
            valid_nodes = set(self.list_all_nodes())
        for key, value in selection_dict.items():
            specific_valid_nodes = self._filter_neurons(
                attribute=key,
                value=value,
            )
            valid_nodes = valid_nodes.intersection(specific_valid_nodes)

        return list(valid_nodes)

    def load_data_neuron(
        self,
        id_: BodyId | int,
        attributes: list[NeuronAttribute] = [],
    ) -> pd.DataFrame:
        """
        Load the data of a neuron with a certain id.

        Parameters
        ----------
        id : BodyId | int
            The id of the neuron.
        attributes : list
            The attributes to load.

        Returns
        -------
        pandas.DataFrame
            The data of the neuron.
        """
        return self.load_data_neuron_set([id_], attributes)

    def load_data_neuron_set(
        self,
        ids: list[BodyId] | list[int],
        attributes: list[NeuronAttribute] = [],
    ) -> pd.DataFrame:
        """
        Load the data of a set of neurons with certain ids.

        Parameters
        ----------
        ids : list
            The bodyids of the neurons.
        attributes : list
            The attributes to load.

        Returns
        -------
        pandas.DataFrame
            The data of the neurons.
        """

        def _load_df(
            filename: str,
            columns: list[NeuronAttribute],
            bids: list[BodyId] | list[int],
        ) -> pd.DataFrame:
            if columns is None or len(columns) == 0:
                raise ValueError("No columns to load.")
            columns.append("body_id")
            columns_to_read = [self.sna(a) for a in columns]
            data = pd.read_csv(
                filename,
                usecols=columns_to_read,
                dtype={self._body_id: str},  # in case there are only ints in the file
            )
            loaded_columns = data.columns  # does not respect our ordering
            data.columns = [self.decode_neuron_attribute(c) for c in loaded_columns]
            data["body_id"] = data["body_id"].astype(int)
            data = data[data["body_id"].isin(bids)]
            return data

        # Load data
        neurons = pd.DataFrame({"body_id": ids})
        # split the data loading as a function of the files required
        # 1. nt_type, nt_proba, neuropil
        nt_fields = list(
            set(attributes).intersection({"nt_type", "nt_proba", "neuropil"})
        )
        if len(nt_fields) > 0:
            data = _load_df(self._node_nt_type_file, nt_fields, ids)
            neurons = neurons.merge(data, on="body_id", how="inner")
        # 2. length, area, size
        stat_fields = list(set(attributes).intersection({"length", "area", "size"}))
        if len(stat_fields) > 0:
            data = _load_df(self._node_stats_file, stat_fields, ids)
            neurons = neurons.merge(data, on="body_id", how="inner")
        # 3. position
        if "position" in attributes:
            data = _load_df(self._node_position_file, ["position"], ids)
            neurons = neurons.merge(data, on="body_id", how="inner")
        # 4. class, hemilineage, side etc.
        class_fields = list(
            set(attributes).difference(
                set(nt_fields).union(set(stat_fields)).union({"position"})
            )
        )
        if len(class_fields) > 0:
            data = _load_df(self._node_class_file, class_fields, ids)
            neurons = neurons.merge(data, on="body_id", how="inner")

        if attributes is not None:
            if "body_id" not in attributes:
                attributes.append("body_id")
            return neurons[neurons["body_id"].isin(ids)][attributes]
        return neurons[neurons["body_id"].isin(ids)]


# Specific versions of FAFB
class FAFB_v630(FAFBReader):
    def __init__(self):
        super().__init__("v630")


class FAFB_v783(FAFBReader):
    def __init__(self):
        super().__init__("v783")


@typing.overload
def FAFB(version: typing.Literal["v630"]) -> FAFB_v630: ...


@typing.overload
def FAFB(version: typing.Literal["v783"]) -> FAFB_v783: ...


def FAFB(version: typing.Literal["v630", "v783"]) -> FAFBReader:
    """Get a connectome reader for one of the versions of the Full Adult Fly Brain connectome (FAFB).

    Args:
        version (typing.Literal["v630", "v783"]): The two valid versions of FAFB

    Raises:
        ValueError: If an incorrect connectome version is provided

    Returns:
        FAFBReader: Either FAFB_v630 or FAFB_v783
    """
    match version:
        case "v630":
            return FAFB_v630()
        case "v783":
            return FAFB_v783()
    raise ValueError(
        f"Version {version} is not a supported version for the FAFB connectome. Supported versions are v630 and v783"
    )<|MERGE_RESOLUTION|>--- conflicted
+++ resolved
@@ -1184,12 +1184,10 @@
         Get the locations of the synapses.
         """
         synapses = pd.read_feather(self._synapses_file)
-<<<<<<< HEAD
+
         # create synapse ids from the index
         synapses = synapses.loc[synapses[self._syn_id].isin(synapse_ids)]
-=======
-        synapses = synapses.loc[synapses["synapse_id"].isin(synapse_ids)]
->>>>>>> 49e03782
+
         synapses = synapses[
             [
                 self._syn_id,
@@ -1260,13 +1258,10 @@
         so we need to filter on the presynaptic neuron as well.
         """
         synapses = pd.read_feather(self._synapses_file)
-<<<<<<< HEAD
 
         # filter on synapse_ids
         synapses = synapses.loc[synapses[self._syn_id].isin(synapse_ids)]
-=======
-        synapses = synapses.loc[synapses["synapse_id"].isin(synapse_ids)]
->>>>>>> 49e03782
+
         synapses = synapses[
             [
                 self._syn_id,
